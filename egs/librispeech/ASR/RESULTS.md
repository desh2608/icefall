--- conflicted
+++ resolved
@@ -1,25 +1,5 @@
 ## Results
 
-<<<<<<< HEAD
-### Zipformer CTC
-
-#### [zipformer_ctc](./zipformer_ctc)
-
-See <https://github.com/k2-fsa/icefall/pull/941> for more details.
-
-You can find a pretrained model, training logs, decoding logs, and decoding
-results at:
-<https://huggingface.co/desh2608/icefall-asr-librispeech-zipformer-ctc>
-
-Number of model parameters: 86083707, i.e., 86.08 M
-
-| decoding method         | test-clean | test-other | comment             |
-|-------------------------|------------|------------|---------------------|
-| ctc-decoding            | 2.50       | 5.86       | --epoch 30 --avg 9  |
-| whole-lattice-rescoring | 2.44       | 5.38       | --epoch 30 --avg 9  |
-| attention-rescoring     | 2.35       | 5.16       | --epoch 30 --avg 9  |
-| 1best                   | 2.01       | 4.61       | --epoch 30 --avg 9  |
-=======
 ### zipformer (zipformer + pruned stateless transducer + CTC)
 
 See <https://github.com/k2-fsa/icefall/pull/1111> for more details.
@@ -395,6 +375,55 @@
 done
 ```
 
+### Zipformer CTC
+
+#### [zipformer_ctc](./zipformer_ctc)
+
+See <https://github.com/k2-fsa/icefall/pull/941> for more details.
+
+You can find a pretrained model, training logs, decoding logs, and decoding
+results at:
+<https://huggingface.co/desh2608/icefall-asr-librispeech-zipformer-ctc>
+
+Number of model parameters: 86083707, i.e., 86.08 M
+
+| decoding method         | test-clean | test-other | comment             |
+|-------------------------|------------|------------|---------------------|
+| ctc-decoding            | 2.50       | 5.86       | --epoch 30 --avg 9  |
+| whole-lattice-rescoring | 2.44       | 5.38       | --epoch 30 --avg 9  |
+| attention-rescoring     | 2.35       | 5.16       | --epoch 30 --avg 9  |
+| 1best                   | 2.01       | 4.61       | --epoch 30 --avg 9  |
+
+The training commands are:
+```bash
+
+export CUDA_VISIBLE_DEVICES="0,1,2,3"
+
+./zipformer_ctc/train.py \
+  --world-size 4 \
+  --num-epochs 30 \
+  --start-epoch 1 \
+  --use-fp16 1 \
+  --exp-dir zipformer_ctc/exp \
+  --full-libri 1 \
+  --max-duration 1000 \
+  --master-port 12345
+```
+
+The tensorboard log can be found at:
+<https://tensorboard.dev/experiment/IjPSJjHOQFKPYA5Z0Vf8wg>
+
+The decoding command is:
+
+```bash
+./zipformer_ctc/decode.py \
+  --epoch 30 --avg 9 --use-averaged-model True \
+  --exp-dir zipformer_ctc/exp \
+  --lang-dir data/lang_bpe_500 \
+  --lm-dir data/lm \
+  --method ctc-decoding
+```
+
 ### pruned_transducer_stateless7 (Fine-tune with mux)
 
 See <https://github.com/k2-fsa/icefall/pull/1059> for more details.
@@ -590,21 +619,10 @@
 
 Note: `simulated streaming` indicates feeding full utterance during decoding using `decode.py`,
 while `chunk-size` indicates feeding certain number of frames at each time using `streaming_decode.py`.
->>>>>>> 800bf4b6
 
 The training command is:
 
 ```bash
-<<<<<<< HEAD
-./zipformer_ctc/train.py \
-  --world-size 4 \
-  --num-epochs 30 \
-  --start-epoch 1 \
-  --use-fp16 1 \
-  --exp-dir zipformer_ctc/exp \
-  --full-libri 1 \
-  --max-duration 1000 \
-=======
 ./pruned_transducer_stateless7_streaming_multi/train.py \
   --world-size 4 \
   --num-epochs 20 \
@@ -614,24 +632,10 @@
   --full-libri 1 \
   --giga-prob 0.9 \
   --max-duration 750 \
->>>>>>> 800bf4b6
   --master-port 12345
 ```
 
 The tensorboard log can be found at
-<<<<<<< HEAD
-<https://tensorboard.dev/experiment/IjPSJjHOQFKPYA5Z0Vf8wg>
-
-The decoding command is:
-
-```bash
-./zipformer_ctc/decode.py \
-  --epoch 30 --avg 9 --use-averaged-model True \
-  --exp-dir zipformer_ctc/exp \
-  --lang-dir data/lang_bpe_500 \
-  --lm-dir data/lm \
-  --method ctc-decoding
-=======
 <https://tensorboard.dev/experiment/G4yDMLXGQXexf41i4MA2Tg/#scalars>
 
 The simulated streaming decoding command (e.g., chunk-size=320ms) is:
@@ -661,7 +665,6 @@
 done
 ```
 
-
 #### Smaller model
 
 We also provide a very small version (only 6.1M parameters) of this setup. The training command for the small model is:
@@ -707,7 +710,7 @@
 | modified beam search | 320ms      | 16.98       | 11.98       | --epoch 30 --avg 1  | simulated streaming  |
 
 You can find the tensorboard logs at <https://tensorboard.dev/experiment/tAc5iXxTQrCQxky5O5OLyw/#scalars>.
->>>>>>> 800bf4b6
+
 
 ### Streaming Zipformer-Transducer (Pruned Stateless Transducer + Streaming Zipformer)
 
