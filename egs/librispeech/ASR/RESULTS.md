--- conflicted
+++ resolved
@@ -1,256 +1,4 @@
 ## Results
-
-<<<<<<< HEAD
-### Zipformer CTC
-
-#### [zipformer_ctc](./zipformer_ctc)
-
-See <https://github.com/k2-fsa/icefall/pull/941> for more details.
-
-You can find a pretrained model, training logs, decoding logs, and decoding
-results at:
-<https://huggingface.co/desh2608/icefall-asr-librispeech-zipformer-ctc>
-
-Number of model parameters: 86083707, i.e., 86.08 M
-
-| decoding method         | test-clean | test-other | comment             |
-|-------------------------|------------|------------|---------------------|
-| ctc-decoding            | 2.50       | 5.86       | --epoch 30 --avg 9  |
-| whole-lattice-rescoring | 2.44       | 5.38       | --epoch 30 --avg 9  |
-| attention-rescoring     | 2.35       | 5.16       | --epoch 30 --avg 9  |
-=======
-### pruned_transducer_stateless7 (zipformer + multidataset(LibriSpeech + GigaSpeech + CommonVoice 13.0))
-
-See <https://github.com/k2-fsa/icefall/pull/1010> for more details.
-
-[pruned_transducer_stateless7](./pruned_transducer_stateless7)
-
-The tensorboard log can be found at
-<https://tensorboard.dev/experiment/SwdJoHgZSZWn8ph9aJLb8g/>
-
-You can find a pretrained model, training logs, decoding logs, and decoding
-results at:
-<https://huggingface.co/yfyeung/icefall-asr-multidataset-pruned_transducer_stateless7-2023-05-04>
-
-You can use <https://github.com/k2-fsa/sherpa> to deploy it.
-
-Number of model parameters: 70369391, i.e., 70.37 M
-
-| decoding method      | test-clean | test-other | comment            |
-|----------------------|------------|------------|--------------------|
-| greedy_search        | 1.91       | 4.06       | --epoch 30 --avg 7 |
-| modified_beam_search | 1.90       | 3.99       | --epoch 30 --avg 7 |
-| fast_beam_search     | 1.90       | 3.98       | --epoch 30 --avg 7 |
-
-
-The training commands are:
-```bash
-export CUDA_VISIBLE_DEVICES="0,1,2,3,4,5,6,7"
-
-./pruned_transducer_stateless7/train.py \
-  --world-size 8 \
-  --num-epochs 30 \
-  --use-multidataset 1 \
-  --use-fp16 1 \
-  --max-duration 750 \
-  --exp-dir pruned_transducer_stateless7/exp
-```
-
-The decoding commands are:
-```bash
-# greedy_search
-./pruned_transducer_stateless7/decode.py \
-    --epoch 30 \
-    --avg 7 \
-    --use-averaged-model 1 \
-    --exp-dir ./pruned_transducer_stateless7/exp \
-    --max-duration 600 \
-    --decoding-method greedy_search
-
-# modified_beam_search
-./pruned_transducer_stateless7/decode.py \
-    --epoch 30 \
-    --avg 7 \
-    --use-averaged-model 1 \
-    --exp-dir ./pruned_transducer_stateless7/exp \
-    --max-duration 600 \
-    --decoding-method modified_beam_search \
-    --beam-size 4
-
-# fast_beam_search
-./pruned_transducer_stateless7/decode.py \
-    --epoch 30 \
-    --avg 7 \
-    --use-averaged-model 1 \
-    --exp-dir ./pruned_transducer_stateless7/exp \
-    --max-duration 600 \
-    --decoding-method fast_beam_search \
-    --beam 20.0 \
-    --max-contexts 8 \
-    --max-states 64
-```
-
-### Streaming Zipformer-Transducer (Pruned Stateless Transducer + Streaming Zipformer + Multi-Dataset)
-
-#### [pruned_transducer_stateless7_streaming_multi](./pruned_transducer_stateless7_streaming_multi)
-
-See <https://github.com/k2-fsa/icefall/pull/984> for more details.
-
-You can find a pretrained model, training logs, decoding logs, and decoding
-results at: <https://huggingface.co/marcoyang/icefall-libri-giga-pruned-transducer-stateless7-streaming-2023-04-04>
-
-Number of model parameters: 70369391, i.e., 70.37 M
-
-##### training on full librispeech + full gigaspeech (with giga_prob=0.9)
-
-The WERs are:
-
-
-| decoding method      | chunk size | test-clean | test-other | comment             | decoding mode        |
-|----------------------|------------|------------|------------|---------------------|----------------------|
-| greedy search        | 320ms      | 2.43       | 6.0        | --epoch 20 --avg 4  | simulated streaming  |
-| greedy search        | 320ms      | 2.47       | 6.13       | --epoch 20 --avg 4  | chunk-wise           |
-| fast beam search     | 320ms      | 2.43       | 5.99       | --epoch 20 --avg 4  | simulated streaming  |
-| fast beam search     | 320ms      | 2.8        | 6.46       | --epoch 20 --avg 4  | chunk-wise           |
-| modified beam search | 320ms      | 2.4        | 5.96       | --epoch 20 --avg 4  | simulated streaming  |
-| modified beam search | 320ms      | 2.42       | 6.03       | --epoch 20 --avg 4  | chunk-size           |
-| greedy search        | 640ms      | 2.26       | 5.58       | --epoch 20 --avg 4  | simulated streaming  |
-| greedy search        | 640ms      | 2.33       | 5.76       | --epoch 20 --avg 4  | chunk-wise           |
-| fast beam search     | 640ms      | 2.27       | 5.54       | --epoch 20 --avg 4  | simulated streaming  |
-| fast beam search     | 640ms      | 2.37       | 5.75       | --epoch 20 --avg 4  | chunk-wise           |
-| modified beam search | 640ms      | 2.22       | 5.5        | --epoch 20 --avg 4  | simulated streaming  |
-| modified beam search | 640ms      | 2.25       | 5.69       | --epoch 20 --avg 4  | chunk-size           |
-
-The model also has good WERs on GigaSpeech. The following WERs are achieved on GigaSpeech test and dev sets:
-
-| decoding method      | chunk size | dev        | test | comment    | decoding mode       |
-|----------------------|------------|-----|------|------------|---------------------|
-| greedy search        | 320ms      | 12.08       | 11.98       | --epoch 20 --avg 4  | simulated streaming  |
-| greedy search        | 640ms      | 11.66       | 11.71       | --epoch 20 --avg 4  | simulated streaming  |
-| modified beam search | 320ms      | 11.95       | 11.83       | --epoch 20 --avg 4  | simulated streaming  |
-| modified beam search | 320ms      | 11.65       | 11.56       | --epoch 20 --avg 4  | simulated streaming  |
-
-
-Note: `simulated streaming` indicates feeding full utterance during decoding using `decode.py`,
-while `chunk-size` indicates feeding certain number of frames at each time using `streaming_decode.py`.
->>>>>>> 86b0db6e
-
-The training command is:
-
-```bash
-<<<<<<< HEAD
-./zipformer_ctc/train.py \
-  --world-size 4 \
-  --num-epochs 30 \
-  --start-epoch 1 \
-  --use-fp16 1 \
-  --exp-dir zipformer_ctc/exp \
-  --full-libri 1 \
-  --max-duration 1000 \
-=======
-./pruned_transducer_stateless7_streaming_multi/train.py \
-  --world-size 4 \
-  --num-epochs 20 \
-  --start-epoch 1 \
-  --use-fp16 1 \
-  --exp-dir pruned_transducer_stateless7_streaming_multi/exp \
-  --full-libri 1 \
-  --giga-prob 0.9 \
-  --max-duration 750 \
->>>>>>> 86b0db6e
-  --master-port 12345
-```
-
-The tensorboard log can be found at
-<<<<<<< HEAD
-<https://tensorboard.dev/experiment/IjPSJjHOQFKPYA5Z0Vf8wg>
-
-The decoding command is:
-
-```bash
-./zipformer_ctc/decode.py \
-  --epoch 99 --avg 1 --use-averaged-model False \
-  --exp-dir zipformer_ctc/exp \
-  --lang-dir data/lang_bpe_500 \
-  --lm-dir data/lm \
-  --method ctc-decoding
-=======
-<https://tensorboard.dev/experiment/G4yDMLXGQXexf41i4MA2Tg/#scalars>
-
-The simulated streaming decoding command (e.g., chunk-size=320ms) is:
-```bash
-for m in greedy_search fast_beam_search modified_beam_search; do
-  ./pruned_transducer_stateless7_streaming_multi/decode.py \
-    --epoch 20 \
-    --avg 4 \
-    --exp-dir ./pruned_transducer_stateless7_streaming_multi/exp \
-    --max-duration 600 \
-    --decode-chunk-len 32 \
-    --right-padding 64 \
-    --decoding-method $m
-done
-```
-
-The streaming chunk-size decoding command (e.g., chunk-size=320ms) is:
-```bash
-for m in greedy_search modified_beam_search fast_beam_search; do
-  ./pruned_transducer_stateless7_streaming_multi/streaming_decode.py \
-    --epoch 20 \
-    --avg 4 \
-    --exp-dir ./pruned_transducer_stateless7_streaming_multi/exp \
-    --decoding-method $m \
-    --decode-chunk-len 32 \
-    --num-decode-streams 2000
-done
-```
-
-
-#### Smaller model
-
-We also provide a very small version (only 6.1M parameters) of this setup. The training command for the small model is:
-
-```bash
-./pruned_transducer_stateless7_streaming_multi/train.py \
-  --world-size 4 \
-  --num-epochs 30 \
-  --start-epoch 1 \
-  --use-fp16 1 \
-  --exp-dir pruned_transducer_stateless7_streaming_multi/exp \
-  --full-libri 1 \
-  --giga-prob 0.9 \
-  --num-encoder-layers "2,2,2,2,2" \
-  --feedforward-dims "256,256,512,512,256" \
-  --nhead "4,4,4,4,4" \
-  --encoder-dims "128,128,128,128,128" \
-  --attention-dims "96,96,96,96,96" \
-  --encoder-unmasked-dims "96,96,96,96,96" \
-  --max-duration 1200 \
-  --master-port 12345
-```
-
-You can find this pretrained small model and its training logs, decoding logs, and decoding
-results at:
-<https://huggingface.co/marcoyang/icefall-libri-giga-pruned-transducer-stateless7-streaming-6M-2023-04-03>
-
-
-| decoding method      | chunk size | test-clean | test-other | comment             | decoding mode        |
-|----------------------|------------|------------|------------|---------------------|----------------------|
-| greedy search        | 320ms      | 5.95       | 15.03       | --epoch 30 --avg 1  | simulated streaming  |
-| greedy search        | 640ms      | 5.61       | 13.86       | --epoch 30 --avg 1  | simulated streaming  |
-| modified beam search | 320ms      | 5.72       | 14.34      | --epoch 30 --avg 1  | simulated streaming  |
-| modified beam search | 640ms      | 5.43       | 13.16      | --epoch 30 --avg 1  | simulated streaming  |
-| fast beam search | 320ms      | 5.88       | 14.45      | --epoch 30 --avg 1  | simulated streaming  |
-| fast beam search | 640ms      | 5.48       | 13.31      | --epoch 30 --avg 1  | simulated streaming  |
-
-This small model achieves the following WERs on GigaSpeech test and dev sets:
-
-| decoding method      | chunk size | dev | test | comment    | decoding mode       |
-|----------------------|------------|------------|------------|---------------------|----------------------|
-| greedy search        | 320ms      | 17.57       | 17.2     | --epoch 30 --avg 1  | simulated streaming  |
-| modified beam search | 320ms      | 16.98       | 11.98       | --epoch 30 --avg 1  | simulated streaming  |
-
-You can find the tensorboard logs at <https://tensorboard.dev/experiment/tAc5iXxTQrCQxky5O5OLyw/#scalars>.
->>>>>>> 86b0db6e
 
 ### Streaming Zipformer-Transducer (Pruned Stateless Transducer + Streaming Zipformer)
 
@@ -305,7 +53,7 @@
 
 The simulated streaming decoding command (e.g., chunk-size=320ms) is:
 ```bash
-for m in greedy_search fast_beam_search modified_beam_search; do
+for $m in greedy_search fast_beam_search modified_beam_search; do
   ./pruned_transducer_stateless7_streaming/decode.py \
     --epoch 30 \
     --avg 9 \
@@ -328,90 +76,6 @@
     --num-decode-streams 2000
 done
 ```
-We also support decoding with neural network LMs. After combining with language models, the WERs are
-| decoding method      | chunk size | test-clean | test-other | comment             | decoding mode        |
-|----------------------|------------|------------|------------|---------------------|----------------------|
-| `modified_beam_search` | 320ms      | 3.11       | 7.93       | --epoch 30 --avg 9  | simulated streaming  |
-| `modified_beam_search_lm_shallow_fusion` | 320ms      | 2.58       | 6.65       | --epoch 30 --avg 9  | simulated streaming  |
-| `modified_beam_search_lm_rescore` | 320ms      | 2.59       | 6.86       | --epoch 30 --avg 9  | simulated streaming  |
-| `modified_beam_search_lm_rescore_LODR` | 320ms      | 2.52       | 6.73       | --epoch 30 --avg 9  | simulated streaming  |
-
-Please use the following command for `modified_beam_search_lm_shallow_fusion`:
-```bash
-for lm_scale in $(seq 0.15 0.01 0.38); do
-    for beam_size in 4 8 12; do
-        ./pruned_transducer_stateless7_streaming/decode.py \
-            --epoch 99 \
-            --avg 1 \
-            --use-averaged-model False \
-            --beam-size $beam_size \
-            --exp-dir ./pruned_transducer_stateless7_streaming/exp-large-LM \
-            --max-duration 600 \
-            --decode-chunk-len 32 \
-            --decoding-method modified_beam_search_lm_shallow_fusion \
-            --use-shallow-fusion 1 \
-            --lm-type rnn \
-            --lm-exp-dir rnn_lm/exp \
-            --lm-epoch 99 \
-            --lm-scale $lm_scale \
-            --lm-avg 1 \
-            --rnn-lm-embedding-dim 2048 \
-            --rnn-lm-hidden-dim 2048 \
-            --rnn-lm-num-layers 3 \
-            --lm-vocab-size 500
-    done
-done
-```
-
-Please use the following command for `modified_beam_search_lm_rescore`:
-```bash
-./pruned_transducer_stateless7_streaming/decode.py \
-    --epoch 30 \
-    --avg 9 \
-    --use-averaged-model True \
-    --beam-size 8 \
-    --exp-dir ./pruned_transducer_stateless7_streaming/exp \
-    --max-duration 600 \
-    --decode-chunk-len 32 \
-    --decoding-method modified_beam_search_lm_rescore \
-    --use-shallow-fusion 0 \
-    --lm-type rnn \
-    --lm-exp-dir rnn_lm/exp \
-    --lm-epoch 99 \
-    --lm-avg 1 \
-    --rnn-lm-embedding-dim 2048 \
-    --rnn-lm-hidden-dim 2048 \
-    --rnn-lm-num-layers 3 \
-    --lm-vocab-size 500
-```
-
-Please use the following command for `modified_beam_search_lm_rescore_LODR`:
-```bash
-./pruned_transducer_stateless7_streaming/decode.py \
-    --epoch 30 \
-    --avg 9 \
-    --use-averaged-model True \
-    --beam-size 8 \
-    --exp-dir ./pruned_transducer_stateless7_streaming/exp \
-    --max-duration 600 \
-    --decode-chunk-len 32 \
-    --decoding-method modified_beam_search_lm_rescore_LODR \
-    --use-shallow-fusion 0 \
-    --lm-type rnn \
-    --lm-exp-dir rnn_lm/exp \
-    --lm-epoch 99 \
-    --lm-avg 1 \
-    --rnn-lm-embedding-dim 2048 \
-    --rnn-lm-hidden-dim 2048 \
-    --rnn-lm-num-layers 3 \
-    --lm-vocab-size 500 \
-    --tokens-ngram 2 \
-    --backoff-id 500
-```
-
-A well-trained RNNLM can be found here: <https://huggingface.co/ezerhouni/icefall-librispeech-rnn-lm/tree/main>. The bi-gram used in LODR decoding
-can be found here: <https://huggingface.co/marcoyang/librispeech_bigram>.
-
 
 #### Smaller model
 
@@ -876,10 +540,6 @@
 done
 ```
 
-Note that a small change is made to the `pruned_transducer_stateless7/decoder.py` in
-this [PR](https://github.com/k2-fsa/icefall/pull/942) to address the
-problem of emitting the first symbol at the very beginning. If you need a
-model without this issue, please download the model from here: <https://huggingface.co/marcoyang/icefall-asr-librispeech-pruned-transducer-stateless7-2023-03-10>
 
 ### LibriSpeech BPE training results (Pruned Stateless LSTM RNN-T + gradient filter)
 
