--- conflicted
+++ resolved
@@ -92,11 +92,8 @@
         max_contexts=max_contexts,
         temperature=temperature,
         ilme_scale=ilme_scale,
-<<<<<<< HEAD
         allow_partial=allow_partial,
-=======
         blank_penalty=blank_penalty,
->>>>>>> 968ebd23
     )
 
     best_path = one_best_decoding(lattice)
@@ -176,12 +173,9 @@
         max_states=max_states,
         max_contexts=max_contexts,
         temperature=temperature,
-<<<<<<< HEAD
         allow_partial=allow_partial,
-=======
         blank_penalty=blank_penalty,
         ilme_scale=ilme_scale,
->>>>>>> 968ebd23
     )
 
     nbest = Nbest.from_lattice(
@@ -409,11 +403,8 @@
         max_states=max_states,
         max_contexts=max_contexts,
         temperature=temperature,
-<<<<<<< HEAD
         allow_partial=allow_partial,
-=======
         blank_penalty=blank_penalty,
->>>>>>> 968ebd23
     )
 
     nbest = Nbest.from_lattice(
@@ -457,14 +448,10 @@
     max_states: int,
     max_contexts: int,
     temperature: float = 1.0,
-<<<<<<< HEAD
     subtract_ilme: bool = False,
     ilme_scale: float = 0.1,
     allow_partial: bool = False,
-=======
-    ilme_scale: float = 0.0,
     blank_penalty: float = 0.0,
->>>>>>> 968ebd23
 ) -> k2.Fsa:
     """It limits the maximum number of symbols per frame to 1.
 
