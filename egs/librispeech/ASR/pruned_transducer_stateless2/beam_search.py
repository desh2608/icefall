--- conflicted
+++ resolved
@@ -22,9 +22,9 @@
 import k2
 import sentencepiece as spm
 import torch
-from torch import nn
-
-from icefall import ContextGraph, ContextState, NgramLm, NgramLmStateCost
+from model import Transducer
+
+from icefall import NgramLm, NgramLmStateCost
 from icefall.decode import Nbest, one_best_decoding
 from icefall.lm_wrapper import LmScorer
 from icefall.rnn_lm.model import RnnLmModel
@@ -39,7 +39,7 @@
 
 
 def fast_beam_search_one_best(
-    model: nn.Module,
+    model: Transducer,
     decoding_graph: k2.Fsa,
     encoder_out: torch.Tensor,
     encoder_out_lens: torch.Tensor,
@@ -47,10 +47,9 @@
     max_states: int,
     max_contexts: int,
     temperature: float = 1.0,
-    ilme_scale: float = 0.0,
-    blank_penalty: float = 0.0,
+    subtract_ilme: bool = False,
+    ilme_scale: float = 0.1,
     return_timestamps: bool = False,
-    allow_partial: bool = False,
 ) -> Union[List[List[int]], DecodingResults]:
     """It limits the maximum number of symbols per frame to 1.
 
@@ -91,12 +90,8 @@
         max_states=max_states,
         max_contexts=max_contexts,
         temperature=temperature,
+        subtract_ilme=subtract_ilme,
         ilme_scale=ilme_scale,
-        allow_partial=allow_partial,
-<<<<<<< HEAD
-=======
-        blank_penalty=blank_penalty,
->>>>>>> db71b030
     )
 
     best_path = one_best_decoding(lattice)
@@ -108,7 +103,7 @@
 
 
 def fast_beam_search_nbest_LG(
-    model: nn.Module,
+    model: Transducer,
     decoding_graph: k2.Fsa,
     encoder_out: torch.Tensor,
     encoder_out_lens: torch.Tensor,
@@ -119,10 +114,7 @@
     nbest_scale: float = 0.5,
     use_double_scores: bool = True,
     temperature: float = 1.0,
-    blank_penalty: float = 0.0,
-    ilme_scale: float = 0.0,
     return_timestamps: bool = False,
-    allow_partial: bool = False,
 ) -> Union[List[List[int]], DecodingResults]:
     """It limits the maximum number of symbols per frame to 1.
 
@@ -176,12 +168,6 @@
         max_states=max_states,
         max_contexts=max_contexts,
         temperature=temperature,
-        allow_partial=allow_partial,
-<<<<<<< HEAD
-=======
-        blank_penalty=blank_penalty,
-        ilme_scale=ilme_scale,
->>>>>>> db71b030
     )
 
     nbest = Nbest.from_lattice(
@@ -243,7 +229,7 @@
 
 
 def fast_beam_search_nbest(
-    model: nn.Module,
+    model: Transducer,
     decoding_graph: k2.Fsa,
     encoder_out: torch.Tensor,
     encoder_out_lens: torch.Tensor,
@@ -254,9 +240,7 @@
     nbest_scale: float = 0.5,
     use_double_scores: bool = True,
     temperature: float = 1.0,
-    blank_penalty: float = 0.0,
     return_timestamps: bool = False,
-    allow_partial: bool = False,
 ) -> Union[List[List[int]], DecodingResults]:
     """It limits the maximum number of symbols per frame to 1.
 
@@ -309,9 +293,7 @@
         beam=beam,
         max_states=max_states,
         max_contexts=max_contexts,
-        blank_penalty=blank_penalty,
         temperature=temperature,
-        allow_partial=allow_partial,
     )
 
     nbest = Nbest.from_lattice(
@@ -337,7 +319,7 @@
 
 
 def fast_beam_search_nbest_oracle(
-    model: nn.Module,
+    model: Transducer,
     decoding_graph: k2.Fsa,
     encoder_out: torch.Tensor,
     encoder_out_lens: torch.Tensor,
@@ -349,9 +331,7 @@
     use_double_scores: bool = True,
     nbest_scale: float = 0.5,
     temperature: float = 1.0,
-    blank_penalty: float = 0.0,
     return_timestamps: bool = False,
-    allow_partial: bool = False,
 ) -> Union[List[List[int]], DecodingResults]:
     """It limits the maximum number of symbols per frame to 1.
 
@@ -409,11 +389,6 @@
         max_states=max_states,
         max_contexts=max_contexts,
         temperature=temperature,
-        allow_partial=allow_partial,
-<<<<<<< HEAD
-=======
-        blank_penalty=blank_penalty,
->>>>>>> db71b030
     )
 
     nbest = Nbest.from_lattice(
@@ -449,7 +424,7 @@
 
 
 def fast_beam_search(
-    model: nn.Module,
+    model: Transducer,
     decoding_graph: k2.Fsa,
     encoder_out: torch.Tensor,
     encoder_out_lens: torch.Tensor,
@@ -459,11 +434,6 @@
     temperature: float = 1.0,
     subtract_ilme: bool = False,
     ilme_scale: float = 0.1,
-    allow_partial: bool = False,
-<<<<<<< HEAD
-=======
-    blank_penalty: float = 0.0,
->>>>>>> db71b030
 ) -> k2.Fsa:
     """It limits the maximum number of symbols per frame to 1.
 
@@ -533,13 +503,8 @@
             project_input=False,
         )
         logits = logits.squeeze(1).squeeze(1)
-
-        if blank_penalty != 0:
-            logits[:, 0] -= blank_penalty
-
         log_probs = (logits / temperature).log_softmax(dim=-1)
-
-        if ilme_scale != 0:
+        if subtract_ilme:
             ilme_logits = model.joiner(
                 torch.zeros_like(
                     current_encoder_out, device=current_encoder_out.device
@@ -548,25 +513,19 @@
                 project_input=False,
             )
             ilme_logits = ilme_logits.squeeze(1).squeeze(1)
-            if blank_penalty != 0:
-                ilme_logits[:, 0] -= blank_penalty
             ilme_log_probs = (ilme_logits / temperature).log_softmax(dim=-1)
             log_probs -= ilme_scale * ilme_log_probs
-
         decoding_streams.advance(log_probs)
     decoding_streams.terminate_and_flush_to_streams()
-    lattice = decoding_streams.format_output(
-        encoder_out_lens.tolist(), allow_partial=allow_partial
-    )
+    lattice = decoding_streams.format_output(encoder_out_lens.tolist())
 
     return lattice
 
 
 def greedy_search(
-    model: nn.Module,
+    model: Transducer,
     encoder_out: torch.Tensor,
     max_sym_per_frame: int,
-    blank_penalty: float = 0.0,
     return_timestamps: bool = False,
 ) -> Union[List[int], DecodingResults]:
     """Greedy search for a single utterance.
@@ -636,9 +595,6 @@
         )
         # logits is (1, 1, 1, vocab_size)
 
-        if blank_penalty != 0:
-            logits[:, :, :, 0] -= blank_penalty
-
         y = logits.argmax().item()
         if y not in (blank_id, unk_id):
             hyp.append(y)
@@ -667,10 +623,9 @@
 
 
 def greedy_search_batch(
-    model: nn.Module,
+    model: Transducer,
     encoder_out: torch.Tensor,
     encoder_out_lens: torch.Tensor,
-    blank_penalty: float = 0,
     return_timestamps: bool = False,
 ) -> Union[List[List[int]], DecodingResults]:
     """Greedy search in batch mode. It hardcodes --max-sym-per-frame=1.
@@ -748,10 +703,6 @@
 
         logits = logits.squeeze(1).squeeze(1)  # (batch_size, vocab_size)
         assert logits.ndim == 2, logits.shape
-
-        if blank_penalty != 0:
-            logits[:, 0] -= blank_penalty
-
         y = logits.argmax(dim=1).tolist()
         emitted = False
         for i, v in enumerate(y):
@@ -814,9 +765,6 @@
     # N-gram LM state
     state_cost: Optional[NgramLmStateCost] = None
 
-    # Context graph state
-    context_state: Optional[ContextState] = None
-
     @property
     def key(self) -> str:
         """Return a string representation of self.ys"""
@@ -966,13 +914,11 @@
 
 
 def modified_beam_search(
-    model: nn.Module,
+    model: Transducer,
     encoder_out: torch.Tensor,
     encoder_out_lens: torch.Tensor,
-    context_graph: Optional[ContextGraph] = None,
     beam: int = 4,
     temperature: float = 1.0,
-    blank_penalty: float = 0.0,
     return_timestamps: bool = False,
 ) -> Union[List[List[int]], DecodingResults]:
     """Beam search in batch mode with --max-sym-per-frame=1 being hardcoded.
@@ -1022,7 +968,6 @@
             Hypothesis(
                 ys=[blank_id] * context_size,
                 log_prob=torch.zeros(1, dtype=torch.float32, device=device),
-                context_state=None if context_graph is None else context_graph.root,
                 timestamp=[],
             )
         )
@@ -1045,7 +990,6 @@
         hyps_shape = get_hyps_shape(B).to(device)
 
         A = [list(b) for b in B]
-
         B = [HypothesisList() for _ in range(batch_size)]
 
         ys_log_probs = torch.cat(
@@ -1078,9 +1022,6 @@
 
         logits = logits.squeeze(1).squeeze(1)  # (num_hyps, vocab_size)
 
-        if blank_penalty != 0:
-            logits[:, 0] -= blank_penalty
-
         log_probs = (logits / temperature).log_softmax(dim=-1)  # (num_hyps, vocab_size)
 
         log_probs.add_(ys_log_probs)
@@ -1106,51 +1047,21 @@
             for k in range(len(topk_hyp_indexes)):
                 hyp_idx = topk_hyp_indexes[k]
                 hyp = A[i][hyp_idx]
+
                 new_ys = hyp.ys[:]
                 new_token = topk_token_indexes[k]
                 new_timestamp = hyp.timestamp[:]
-                context_score = 0
-                new_context_state = None if context_graph is None else hyp.context_state
                 if new_token not in (blank_id, unk_id):
                     new_ys.append(new_token)
                     new_timestamp.append(t)
-                    if context_graph is not None:
-                        (
-                            context_score,
-                            new_context_state,
-                        ) = context_graph.forward_one_step(hyp.context_state, new_token)
-
-                new_log_prob = topk_log_probs[k] + context_score
-
+
+                new_log_prob = topk_log_probs[k]
                 new_hyp = Hypothesis(
-                    ys=new_ys,
-                    log_prob=new_log_prob,
-                    timestamp=new_timestamp,
-                    context_state=new_context_state,
+                    ys=new_ys, log_prob=new_log_prob, timestamp=new_timestamp
                 )
                 B[i].add(new_hyp)
 
     B = B + finalized_B
-
-    # finalize context_state, if the matched contexts do not reach final state
-    # we need to add the score on the corresponding backoff arc
-    if context_graph is not None:
-        finalized_B = [HypothesisList() for _ in range(len(B))]
-        for i, hyps in enumerate(B):
-            for hyp in list(hyps):
-                context_score, new_context_state = context_graph.finalize(
-                    hyp.context_state
-                )
-                finalized_B[i].add(
-                    Hypothesis(
-                        ys=hyp.ys,
-                        log_prob=hyp.log_prob + context_score,
-                        timestamp=hyp.timestamp,
-                        context_state=new_context_state,
-                    )
-                )
-        B = finalized_B
-
     best_hyps = [b.get_most_probable(length_norm=True) for b in B]
 
     sorted_ans = [h.ys[context_size:] for h in best_hyps]
@@ -1172,7 +1083,7 @@
 
 
 def modified_beam_search_lm_rescore(
-    model: nn.Module,
+    model: Transducer,
     encoder_out: torch.Tensor,
     encoder_out_lens: torch.Tensor,
     LM: LmScorer,
@@ -1370,7 +1281,7 @@
 
 
 def modified_beam_search_lm_rescore_LODR(
-    model: nn.Module,
+    model: Transducer,
     encoder_out: torch.Tensor,
     encoder_out_lens: torch.Tensor,
     LM: LmScorer,
@@ -1586,7 +1497,7 @@
 
 
 def _deprecated_modified_beam_search(
-    model: nn.Module,
+    model: Transducer,
     encoder_out: torch.Tensor,
     beam: int = 4,
     return_timestamps: bool = False,
@@ -1711,11 +1622,10 @@
 
 
 def beam_search(
-    model: nn.Module,
+    model: Transducer,
     encoder_out: torch.Tensor,
     beam: int = 4,
     temperature: float = 1.0,
-    blank_penalty: float = 0.0,
     return_timestamps: bool = False,
 ) -> Union[List[int], DecodingResults]:
     """
@@ -1811,9 +1721,6 @@
                     decoder_out.unsqueeze(1),
                     project_input=False,
                 )
-
-                if blank_penalty != 0:
-                    logits[:, :, :, 0] -= blank_penalty
 
                 # TODO(fangjun): Scale the blank posterior
                 log_prob = (logits / temperature).log_softmax(dim=-1)
@@ -1875,7 +1782,7 @@
 
 
 def fast_beam_search_with_nbest_rescoring(
-    model: nn.Module,
+    model: Transducer,
     decoding_graph: k2.Fsa,
     encoder_out: torch.Tensor,
     encoder_out_lens: torch.Tensor,
@@ -2035,7 +1942,7 @@
 
 
 def fast_beam_search_with_nbest_rnn_rescoring(
-    model: nn.Module,
+    model: Transducer,
     decoding_graph: k2.Fsa,
     encoder_out: torch.Tensor,
     encoder_out_lens: torch.Tensor,
@@ -2226,7 +2133,7 @@
 
 
 def modified_beam_search_ngram_rescoring(
-    model: nn.Module,
+    model: Transducer,
     encoder_out: torch.Tensor,
     encoder_out_lens: torch.Tensor,
     ngram_lm: NgramLm,
@@ -2390,7 +2297,7 @@
 
 
 def modified_beam_search_LODR(
-    model: nn.Module,
+    model: Transducer,
     encoder_out: torch.Tensor,
     encoder_out_lens: torch.Tensor,
     LODR_lm: NgramLm,
@@ -2661,7 +2568,7 @@
 
 
 def modified_beam_search_lm_shallow_fusion(
-    model: nn.Module,
+    model: Transducer,
     encoder_out: torch.Tensor,
     encoder_out_lens: torch.Tensor,
     LM: LmScorer,
